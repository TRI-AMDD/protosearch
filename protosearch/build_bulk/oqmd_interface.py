--- conflicted
+++ resolved
@@ -1,4 +1,3 @@
-<<<<<<< HEAD
 """
 190419 | Test change RF
 """
@@ -683,427 +682,4 @@
     #
 
 
-#__|
-=======
-"""
-190419 | Test change RF
-"""
-
-#| - Import Modules
-from ase.db import connect
-import sqlite3
-
-
-import copy
-import pandas as pd
-pd.set_option("display.max_columns", None)
-
-from ast import literal_eval
-from protosearch.build_bulk.cell_parameters import CellParameters
-
-
-# from protosearch.build_bulk.oqmd_interface import OqmdInterface
-# import os
-# import sys
-# from ase import io
-# from ase.db import connect
-# from ase.visualize import view
-# from ase.visualize import view
-# import sqlite3
-# ######################################
-# from IPython.display import display
-#__|
-
-class OqmdInterface:
-
-    def __init__(self, dbfile):
-        #| - __init__
-        self.dbfile = dbfile
-
-        #__|
-
-    def create_proto_data_set(self, formula, elements):
-        """Create a dataset of unique prototype structures.
-
-        Creates a unique set of structures of uniform stoicheometry and
-        composition by substituting the desired elemetns into the dataset of
-        unique OQMD structures.
-
-        Parameters
-        ----------
-
-        formula: str
-          desired stoicheometry of data set(ex. 'AB2' or 'Ab2C3')
-        elements: list
-          list of desired elements to substitute into the dataset
-
-          NOTE: The order of the elements list must correspond to the ordered
-          stoicheometry, such that the first element from the elements list
-          will replace into the most frequenct term of the desired chemical
-          formula.
-
-          Ex.)
-
-            B is the more frequent term, followed by A
-            AB2 --> A1 B2
-
-            Fe is the first element given in the user defined list, so it will
-            replace the most frequent term in the formula (B in this case)
-            elements = [Fe, C]
-
-            A1 B2 -----> CF2
-
-        """
-        #| - create_proto_data_set
-
-        dbfile = self.dbfile
-
-
-        #| - Argument Checker
-        assert type(formula) == str, "Formula must be given as a string"
-        assert type(elements) == list, "elements must be given as a list"
-
-        #__|
-
-        #| - Methods
-
-        def temp_get_df(
-            df_text_key_values=None,
-            user_stoich=None,
-            data_file_path=None):
-            """
-            """
-            #| - temp_get_df
-            # OQMD_Inter = OqmdInterface(data_file_path)
-            unique_prototype_names = self.get_distinct_prototypes(
-                source=None,
-                formula=user_stoich,
-                repetition=None)
-
-            # Getting unique prototype names
-            # unique_prototype_names = df_text_key_values[
-            #     df_text_key_values["key"] == "proto_name"]["value"].unique()
-
-
-            df_unique_proto = pd.DataFrame(
-                unique_prototype_names, columns=["proto_name"])
-
-            def get_stoich_from_protoname(row_i):
-                """
-                """
-                #| - TEMP
-                stoich_i = row_i["proto_name"].split("_")[0]
-                return(stoich_i)
-                #__|
-
-            df_unique_proto["stoich_i"] = df_unique_proto.apply(
-                get_stoich_from_protoname,
-                axis=1)
-
-            df_unique_proto_user = df_unique_proto[
-                df_unique_proto["stoich_i"] == user_stoich]
-
-
-            tmp1 = df_unique_proto_user["proto_name"].tolist()
-            unique_protonames_for_user = tmp1
-
-            # tmp = [i for i in unique_prototype_names if user_stoich in i]
-            # print(tmp)
-
-            df_tmp = df_text_key_values[
-                df_text_key_values["key"] == "proto_name"]
-            df_tmp1 = df_tmp[df_tmp["value"].isin(unique_protonames_for_user)]
-
-
-            data_list = []
-            group = df_tmp1.groupby(["value"])
-            for protoname_i, df_i in group:
-                data_list.append({
-                    "id_list": df_i["id"].tolist(),
-                    "protoname": protoname_i,
-                    })
-
-            out_df = pd.DataFrame(data_list)
-
-            return(out_df)
-            #__|
-
-        def return_data_dict_for_id(id_i, df_systems=None):
-            """
-            """
-            #| - return_data_dict_for_id
-            #TODO add check
-            # There should only be row
-            data_string_i_tmp = df_systems[
-                df_systems["id"] == id_i]["key_value_pairs"]
-            data_string_i = data_string_i_tmp.iloc[0]
-
-            # Error on literal_eval from NaN without quotes
-            data_string_i_2 = data_string_i.replace(" NaN,", ' " NaN",')
-            # print(data_string_i)
-            # print("")
-
-            try:
-                data_0 = literal_eval(data_string_i_2)
-            except:
-                print(data_string_i_2)
-                data_0 = {}
-
-            spacegroup = data_0["spacegroup"]
-            proto_name = data_0["proto_name"]
-
-            # ######################################################################
-            # ######################################################################
-            # ######################################################################
-
-            data_string_1 = df_systems[
-                df_systems["id"] == id_i]["data"].iloc[0]
-            data_1 = literal_eval(data_string_1)
-
-            prototype_params = literal_eval(data_1["param"])
-            prototype_species = literal_eval(data_1["species"])
-            prototype_wyckoffs = literal_eval(data_1["wyckoffs"])
-
-
-            data_dict_i = {
-                "id": id_i,
-                "proto_name": proto_name,
-                "spacegroup": spacegroup,
-
-                "prototype_params": prototype_params,
-                "prototype_species": prototype_species,
-                "prototype_wyckoffs": prototype_wyckoffs,
-                }
-
-            return(data_dict_i)
-            #__|
-
-        def create_atoms_object_with_replacement_tmp(
-            indiv_data_tmp_i,
-            user_elems=None,
-            ):
-            """
-            """
-            #| - create_atoms_object_with_replacement_tmp
-            spacegroup_i = indiv_data_tmp_i["spacegroup"]
-            prototype_wyckoffs_i = indiv_data_tmp_i["prototype_wyckoffs"]
-            prototype_species_i = indiv_data_tmp_i["prototype_species"]
-
-            init_params = indiv_data_tmp_i["prototype_params"]
-
-            # Atom type replacement
-            # #############################################################
-            # #############################################################
-            # #############################################################
-            prototype_species_i
-
-            # Python program to count the frequency of
-            # elements in a list using a dictionary
-
-            def CountFrequency(my_list):
-
-                # Creating an empty dictionary
-                freq = {}
-                for item in my_list:
-                    if (item in freq):
-                        freq[item] += 1
-                    else:
-                        freq[item] = 1
-
-                return(freq)
-
-            #     for key, value in freq.items():
-            #         print("% d : % d"%(key, value))
-
-            elem_count_freq = CountFrequency(prototype_species_i)
-
-            # # Driver function
-            # if __name__ == "__main__":
-            # 	my_list =[1, 1, 1, 5, 5, 3, 1, 3, 3, 1, 4, 4, 4, 2, 2, 2, 2]
-
-            # 	CountFrequency(my_list)
-
-
-            # #############################################################
-            freq_data_list = []
-            for key_i, value_i in elem_count_freq.items():
-                tmp = {
-                    "element": key_i,
-                    "frequency": value_i,
-                    }
-                freq_data_list.append(tmp)
-
-
-
-            elem_mapping_dict = dict(zip(
-                pd.DataFrame(
-                    freq_data_list).sort_values(
-                        by=["frequency"])["element"].tolist(),
-                user_elems,
-                ))
-
-            # #############################################################
-            new_elem_list = []
-            for i in prototype_species_i:
-                new_elem_list.append(
-                    elem_mapping_dict.get(i, i)
-                    )
-
-            # print(new_elem_list)
-            # Preparing Initial Wyckoff parameters to pass to the
-            # CellParameters Code
-
-            # #############################################################
-
-            init_params_cpy = copy.copy(init_params)
-
-            non_wyck_params = [
-                "a", "b", "c",
-                "b/a", "c/a",
-                # "alpha", "beta", "gamma",
-                ]
-
-            for wyck_i in non_wyck_params:
-                if wyck_i in list(init_params_cpy.keys()):
-                    del init_params_cpy[wyck_i]
-
-            init_wyck_params = init_params_cpy
-
-            #| - Using CellParameters Code
-            # CP = CellParameters(
-            #     spacegroup=spacegroup_i,
-            #     wyckoffs=prototype_wyckoffs_i,
-            #     species=new_elem_list,
-            #     # species=prototype_species_i,
-            #     )
-            # atoms_init = CP.get_atoms(fix_parameters=init_params)
-            # atoms_out = atoms_init
-
-            CP = CellParameters(
-                spacegroup=spacegroup_i,
-                wyckoffs=prototype_wyckoffs_i,
-                species=new_elem_list,
-                # species=prototype_species_i,
-                )
-
-            parameters = CP.get_parameter_estimate(
-                master_parameters=init_wyck_params)
-            atoms_opt = CP.get_atoms(fix_parameters=parameters)
-            atoms_out = atoms_opt
-            #__|
-
-            return(atoms_out)
-            #__|
-
-        #__|
-
-        con = sqlite3.connect(dbfile)
-        df_systems = pd.read_sql_query("SELECT * FROM systems", con)
-        df_text_key_values = pd.read_sql_query(
-            "SELECT * FROM text_key_values", con)
-
-        #| - TEMP_0
-        # start = time.time()
-
-        df_tmp3 = temp_get_df(
-            df_text_key_values=df_text_key_values,
-            user_stoich=formula,
-            data_file_path=dbfile,
-            )
-
-        number_rows_to_do = 10
-
-        data_tmp3 = []
-        # for i_ind, row_i in df_tmp3.iterrows():
-        for i_ind, row_i in df_tmp3[0:number_rows_to_do].iterrows():
-            protoname_i = row_i["protoname"]
-
-            prototype_data_i = []
-            for id_i in row_i["id_list"]:
-                data_id_i = return_data_dict_for_id(
-                    id_i,
-                    df_systems=df_systems,
-                    )
-
-                prototype_data_i.append(data_id_i)
-        #         data_tmp3.append(data_id_i)
-
-            data_tmp3.append({
-                "prototype_name": protoname_i,
-                "data": prototype_data_i,
-                })
-
-        data_out_tmp8 = pd.DataFrame(data_tmp3)
-
-
-        # end = time.time()
-        # print((end - start) / len(df_tmp3))
-        #__|
-
-        #| - TEMP_1
-        # start = time.time()
-
-        atoms_list_tmp = []
-        for i_cnt, row_i in data_out_tmp8.iterrows():
-            structure_first_i = row_i["data"][0]
-            print(i_cnt)
-
-            try:
-                atoms_list_tmp.append(
-                    create_atoms_object_with_replacement_tmp(
-                        structure_first_i,
-                        user_elems=elements,
-                        )
-                    )
-            except:
-                pass
-
-        return(atoms_list_tmp)
-
-        # num_rows = len(data_out_tmp8)
-        # end = time.time()
-        # print((end - start) / num_rows)
-        #__|
-
-        #__|
-
-
-    def get_distinct_prototypes(self,
-                                source=None,
-                                formula=None,
-                                repetition=None):
-        """ Get list of distinct prototype strings given certain filters.
-
-        Parameters
-        ----------
-        source: str
-          oqmd project name, such as 'icsd'
-        formula: str
-          stiochiometry of the compound, f.ex. 'AB2' or AB2C3
-        repetition: int
-          repetition of the stiochiometry
-        """
-        #| - get_distinct_prototypes
-        db = connect(self.dbfile)
-
-        con = db.connection or db._connect()
-        cur = con.cursor()
-
-        sql_command = \
-            "select distinct value from text_key_values where key='proto_name'"
-        if formula:
-            if repetition:
-                formula += '\_{}'.format(repetition)
-            sql_command += " and value like '{}\_%' ESCAPE '\\'".format(formula)
-
-        if source:
-             sql_command += " and id in (select id from text_key_values where key='source' and value='icsd')"
-        cur.execute(sql_command)
-
-        prototypes = cur.fetchall()
-        prototypes = [p[0] for p in prototypes]
-
-        return prototypes
-
-        #__|
->>>>>>> aa16d96b
+#__|