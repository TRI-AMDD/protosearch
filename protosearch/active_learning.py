import sys
import time
import numpy as np
import pandas as pd
import pylab as p

from protosearch.build_bulk.enumeration import Enumeration, AtomsEnumeration, get_stoich_from_formulas
from protosearch.workflow.prototype_db import PrototypeSQL
from protosearch.ml_modelling.catlearn_interface import get_voro_fingerprint, predict
from protosearch.ml_modelling.fingerprint import FingerPrint
# from protosearch.workflow.workflow import Workflow


class ActiveLearningLoop:

    def __init__(self,
                 chemical_formulas,
                 Workflow=None,
                 source='prototypes',
                 batch_size=10,
                 max_atoms=None,
                 check_frequency=60.,
                 frac_jobs_limit=0.7,
                 stop_mode="job_fraction_limit",
                 ):
        """
        Module to run active learning loop

        Parameters:
        ----------
        Workflow:
            Workflow class to use
        chemical_formulas: list of strings
            chemical formulas to investigate, such as:
            ['IrO2', 'IrO3']
        source: str
            Specify how to generate the structures. Options are:
            'oqmd_icsd': Experimental OQMD entries (not implemented)
            'oqmd_all': All OQMD structures (not implemented)
            'prototypes': Enumerate all prototypes.
        batch_size: int
            number of DFT jobs to submit simultaneously.
        check_frequency: float
            Frequency in (s) that the AL checks on the job state
        frac_jobs_limit: float
            Upper limit on the fraction of of jobs to be processed before
            stoping the loop
        stop_mode: str
            Method by which the stop criteria is defined for the ALL
            'job_fraction_limit'
        max_atoms: int
            Max number of atoms to allow in the unit cell
        """
        if isinstance(chemical_formulas, str):
            chemical_formulas = [chemical_formulas]
        self.chemical_formulas = chemical_formulas
        self.Workflow = Workflow
        self.source = source
        self.batch_size = batch_size
        self.max_atoms = max_atoms
        self.check_frequency = check_frequency
        self.frac_jobs_limit = frac_jobs_limit
        self.stop_mode = stop_mode

        self.db_filename = '_'.join(chemical_formulas) + '.db'
        self.DB = PrototypeSQL(self.db_filename)
        self.DB.write_status(
            chemical_formulas=chemical_formulas, batch_size=batch_size)

    def run(self):
        """Run actice learning loop"""

        WF = self.Workflow(db_filename=self.db_filename)
        self.status = self.DB.get_status()

        if not self.status['initialized']:
            self.batch_no = 1
            self.initialize()
            WF.submit_id_batch(self.batch_ids)
            self.DB.write_status(last_batch_no=self.batch_no)
            self.DB.write_status(initialized=1)
        else:
            self.batch_no = self.status['last_batch_no']

        happy = False
        while not happy:
            # get completed calculations from WorkFlow
            completed_ids, failed_ids, running_ids = WF.check_submissions()
            t0 = time.time()
            while len(running_ids) > self.batch_size // 2:
                WF.recollect()
                completed_ids0, failed_ids0, running_ids = WF.check_submissions()
                completed_ids += completed_ids0
                failed_ids += failed_ids0
                t = time.time() - t0
                print('{} job(s) completed in {:.2f} min'.format(len(completed_ids),
                                                                 t / 60))
                time.sleep(self.check_frequency)

            self.DB.write_job_status()

            # Make sure the number or running jobs doesn't blow up
            self.corrected_batch_size = self.batch_size - len(running_ids)

            # get formation energy of completed jobs and save to db
            self.save_formation_energies()

            happy = self.evaluate()

            # save regenerated fingerprints to db (changes after relaxation)
            self.generate_fingerprints(completed=True)

            # retrain ML model
            self.train_ids = self.DB.get_completed_structure_ids()
            self.test_ids = self.DB.get_completed_structure_ids(completed=0)

            self.train_ml()
            all_ids = self.test_ids + self.train_ids
            all_energies = list(self.energies) + list(self.train_target)
            all_uncertainties = list(self.uncertainties) + \
                list(np.zeros_like(self.train_target))
            self.DB.write_predictions(self.batch_no, all_ids, all_energies, all_uncertainties)
            # acqusition -> select next batch
            self.acquire_batch()

            self.batch_no += 1
            # submit structures with WorkFLow
            WF.submit_id_batch(self.batch_ids)
            self.DB.write_status(last_batch_no=self.batch_no)


    def test_run(self):
        """Use already completed calculations to test the loop """
        WF = self.Workflow(db_filename=self.db_filename)
        self.status = self.DB.get_status()

        self.batch_no = 1
        self.batch_ids = []
        self.train_ids = self.DB.get_structure_ids(n_ids=self.batch_size)
        self.test_ids = self.DB.get_completed_structure_ids()

        while len(self.test_ids) > 0:
            self.train_ids += self.batch_ids
            self.test_ids = [
                t for t in self.test_ids if not t in self.train_ids]

            self.train_ml()
            self.acquire_batch()
            self.batch_no += 1

    def initialize(self):
        if not self.status['enumerated']:
            self.enumerate_structures()
            self.DB.write_status(enumerated=1)
        if not self.status['fingerprinted']:
            self.generate_fingerprints()
            self.DB.write_status(fingerprinted=1)

        # Run standard states?

        self.batch_ids = self.DB.get_structure_ids(n_ids=self.batch_size)

    def get_frac_of_systems_processed(self):
        """
        Get the fraction of structures that have been initiated.

        Use this as a simple stop critieria for now
        Doesn't currently consider whether the "processed" jobs complete,
        failed, etc
        """
        tables = self.DB.get_pandas_tables(
            tables_list=[
                'number_key_values',
                'prototype',
                ],
            )

        orig_ids = list(set(tables["prototype"]["id"].tolist()))
        num_systems = len(orig_ids)

        all_ids = list(set(tables["number_key_values"]["id"].tolist()))
        new_ids = [i for i in all_ids if i not in orig_ids]
        num_processed_systems = len(new_ids)

        frac_out = num_processed_systems / num_systems

        return(frac_out)

    def evaluate(self):
        happy = False

        # Upper limit on Systems/Jobs processed
        if self.stop_mode == "job_fraction_limit":
            frac_i = self.get_frac_of_systems_processed()
            print("fraction_i: ", frac_i)
            if frac_i >= self.frac_jobs_limit:
                print("HAPPY! Upper fraction of jobs procesed limit reached")
                happy = True

        return happy

    def enumerate_structures(self):
        # Map chemical formula to elements

        stoichiometries, elements =\
            get_stoich_from_formulas(self.chemical_formulas)

        if self.source == 'prototypes':
            for stoichiometry in stoichiometries:
                npoints = sum([int(s) for s in stoichiometry.split('_')])
                E = Enumeration(stoichiometry, num_start=1, num_end=npoints,
                                SG_start=1, SG_end=230, num_type='wyckoff')
                                # SG_start=5, SG_end=5, num_type='wyckoff')  # For testing

                E.store_enumeration(filename=self.db_filename)

            AE = AtomsEnumeration(elements, self.max_atoms)
            AE.store_atom_enumeration(filename=self.db_filename,
                                      multithread=True)
        else:
            raise NotImplementedError  # OQMD interface not implemented

    def expand_structures(self, chemical_formula=None, max_atoms=None):
        """Add additional structures to enumerated space, by specifying new chemical
        formula or allowing more atoms per unit cell"""
        if chemical_formula:
            self.chemical_fomulas += [chemical_formula]
        stoichiometries, elements =\
            get_stoich_from_formulas(self.chemical_formulas)
        if max_atoms:
            self.max_atoms = max_atoms

        for stoichiometry in stoichiometries:
            npoints = sum([int(s) for s in stoichiometry.split('_')])
            E = Enumeration(stoichiometry, num_start=1, num_end=npoints,
                            SG_start=1, SG_end=230, num_type='wyckoff')

            E.store_enumeration(filename=self.db_filename)

        AE = AtomsEnumeration(elements, self.max_atoms)
        AE.store_atom_enumeration(filename=self.db_filename,
                                  multithread=True)

        self.generate_fingerprints()

    def generate_fingerprints(self, code='catlearn', completed=False):
        self.DB._connect()
        ase_db = self.DB.ase_db
        atoms_list = []
        output_list = {}

        ids = self.DB.get_new_fingerprint_ids(completed=completed)
        for id in ids:
            row = ase_db.get(id=id)
            atoms_list += [row.toatoms()]
            Ef = row.get('Ef', None)
            if Ef:
                output_list[str(id)] = {'Ef': Ef}

        if atoms_list:
<<<<<<< HEAD
            # Kirsten's fingerprinting method
            # fingerprint_data = get_voro_fingerprint(atoms_list)

            # NOTE TODO In principle everytime a fingerprint is generated every
            # other fingerprint should be updated (assuming we're
            # standardizing the data, which we should)
            df_atoms = pd.DataFrame(atoms_list)
            df_atoms.columns = ["atoms"]
            FP = FingerPrint(**{
                "feature_methods": ["voronoi"], "input_data": df_atoms,
                "input_index": ["atoms"]})
            FP.generate_fingerprints()
            # FP.clean_features()  # Doesn't work for just 1 atom now, fix
            df_features = FP.fingerprints["voronoi"].values
            fingerprint_data = df_features

=======
            columns, fingerprint_data = get_voro_fingerprint(atoms_list)
>>>>>>> 15d621fd
        for i, id in enumerate(ids):
            output_data = output_list.get(str(id), None)
            self.DB.save_fingerprint(id, input_data=fingerprint_data[i],
                                     output_data=output_data)

    def save_formation_energies(self):
        ase_db = self.DB.ase_db

        # Should be updated to only run over new completed ids
        for row in self.DB.ase_db.select('-Ef', relaxed=1):
            energy = row.energy
            # MENG
            # row.formula
            #nA, nB
            references = [0, 0]  # Update
            formation_energy = (energy - sum(references)) / row.natoms

            ase_db.update(id=row.id, Ef=formation_energy)

    def train_ml(self):
        train_features, train_target = self.DB.get_fingerprints(
            ids=self.train_ids)
        self.train_target = train_target
        test_features, test_target = self.DB.get_fingerprints(
            ids=self.test_ids)
        predictions = predict(train_features, self.train_target, test_features)

        self.energies = predictions['prediction']
        index = [i for i in range(len(self.test_ids))
                 if np.isfinite(self.energies[i])]
        self.energies = self.energies[index, 0]
        self.test_ids = list(np.array(self.test_ids)[index])
        self.uncertainties = predictions['uncertainty'][index]

    def acquire_batch(self, kappa=1.5, batch_size=None):
        if not batch_size:
            batch_size = self.corrected_batch_size

        # Simple acquisition function
        values = self.energies - kappa * self.uncertainties
        self.acqu = values
        indices = np.argsort(values)
        self.batch_ids = list(np.array(self.test_ids)[indices])[
            :batch_size]


if __name__ == "__main__":
    from protosearch.workflow.workflow_dummy import DummyWorkflow
    from protosearch.workflow.workflow import Workflow

    ALL = ActiveLearningLoop(
        chemical_formulas=['Cu2O'],
        max_atoms=10,
        # Workflow=DummyWorkflow,
        Workflow=Workflow,
        batch_size=1,
        check_frequency=0.6,
        frac_jobs_limit=0.4,
        stop_mode="job_fraction_limit",
        )
    ALL.run()<|MERGE_RESOLUTION|>--- conflicted
+++ resolved
@@ -258,7 +258,6 @@
                 output_list[str(id)] = {'Ef': Ef}
 
         if atoms_list:
-<<<<<<< HEAD
             # Kirsten's fingerprinting method
             # fingerprint_data = get_voro_fingerprint(atoms_list)
 
@@ -274,10 +273,7 @@
             # FP.clean_features()  # Doesn't work for just 1 atom now, fix
             df_features = FP.fingerprints["voronoi"].values
             fingerprint_data = df_features
-
-=======
             columns, fingerprint_data = get_voro_fingerprint(atoms_list)
->>>>>>> 15d621fd
         for i, id in enumerate(ids):
             output_data = output_list.get(str(id), None)
             self.DB.save_fingerprint(id, input_data=fingerprint_data[i],
